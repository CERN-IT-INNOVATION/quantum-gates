--- conflicted
+++ resolved
@@ -322,11 +322,6 @@
                     if current_chunk:
                         data.append((current_chunk, 0))
                         current_chunk = []
-<<<<<<< HEAD
-                    q = op.qubits[0]._index
-                    if q in qubits_layout:
-                        data.append((("mid_measurement", op), 1))
-=======
                     # instead of mutating, just store a tuple with a tag
                     data.append((
                         ("mid_measurement", {
@@ -336,7 +331,6 @@
                         }),
                         1
                     ))
->>>>>>> 68bdcf32
 
                 else:
                     # final measurement → store for later
@@ -694,11 +688,6 @@
             
             if isinstance(d, tuple) and d[0] == "mid_measurement":
                 op = d[1]
-<<<<<<< HEAD
-                qubits = [q._index for q in op.qubits]
-                clbits = [c._index for c in op.clbits]
-                psi, outcome = circ.mid_measurement(psi, device_param, add_bitflip, qubit_list=qubits, cbit_list = clbits)
-=======
                 qubits  = op["q_idx"]
                 clbits  = op["c_idx"]
                 # Perform the mid-circuit measurement
@@ -707,7 +696,6 @@
                 outcome1 = [int(x) for x in np.atleast_1d(outcome)]
                 assert len(outcome1) == len(clbits), "Outcome/clbits length mismatch"
                 
->>>>>>> 68bdcf32
                 # normalize just in case
                 norm = np.linalg.norm(psi)
                 if norm > 0:
@@ -735,14 +723,9 @@
                 norm = np.linalg.norm(psi)
                 if norm > 0:
                     psi /= norm
-<<<<<<< HEAD
-                    
-                print("Reset qubits, new statevector:", psi)
-=======
                 '''
                  
                 print("Reset qubits:", qubits, "Outcomes:", reset_outcomes)
->>>>>>> 68bdcf32
 
             else:
                 op_name = d.operation.name
