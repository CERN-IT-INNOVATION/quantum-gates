"""Performs simulations with the Noisy quantum gates approach.
"""
import numpy as np
import copy
import inspect
from typing import List, Tuple
from collections import Counter

from qiskit import QuantumCircuit

from .._gates.gates import Gates, standard_gates
from .._simulation.circuit import EfficientCircuit, BinaryCircuit
from .._simulation.circuit import Circuit, StandardCircuit


class MrAndersonSimulator(object):
    """Simulates a noisy quantum circuit, extracting the gate instructions from a transpiled qiskit QuantumCircuit.

    Note that the shots can be parallelized, but this comes with a large overhead. Thus, we recommend to parallelize
    the usage of the simulator instead. This can be done with the function
    src.utility.simulation_utility.perform_parallel_simulation.

    Args:
        gates (Union[Gates, ScaledNoiseGates, NoiseFreeGates]): Gateset to be used, contains the pulse information.
        CircuitClass (Union[Circuit, EfficientCircuit]): Performs the computations with the backend.
        parallel (bool): Whether or not the shots should be run in parallel. False by default.

    Note:
        You must use the BinaryCircuit for non linear topologies, the other Circuit classes don't support non linear topologies.
        If you use the BinaryCircuit for non-linear topologies, make sure to import the parameters of all qubits up to the one with the maximum index, even if some qubits are not used, when importing device parameters.

    Example:
        .. code:: python

           from quantum_gates.simulators import MrAndersonSimulator
           from quantum_gates.gates import standard_gates
           from quantum_gates.circuits import EfficientCircuit

           sim = MrAndersonSimulator(
               gates==standard_gates,
               CircuitClass=EfficientCircuit,
               parallel=False
           )

           probs = sim.run(t_qiskit_circ=...,
                        =...,
                        psi0=np.array([1.0, 0.0, 0.0, 0.0]),
                        shots=1000,
                        device_param=...,
                        nqubit=2)
        
            print(probs)

        Expected output:

        .. code-block:: text

           {'00': 0.014743599038964704,
            '01': 0.000334214280332552,
            '10': 0.9612000084536643,
            '11': 0.02372217822703839}


    Attributes:
        gates (Union[Gates, ScaledNoiseGates, NoiseFreeGates]): Gateset to be used, contains the pulse information.
        CircuitClass (Union[Circuit, EfficientCircuit]): Performs the computations with the backend.
        parallel (bool): Whether or not the shots should be run in parallel. False by default.
    """

    def __init__(self, gates: Gates=standard_gates, CircuitClass=BinaryCircuit, parallel: bool=False):
        self.gates = gates() if inspect.isclass(gates) else gates  # Contains the information about the pulses.
        self.CircuitClass = CircuitClass
        self.parallel = parallel
        
    
    def run(self,
        t_qiskit_circ,
        psi0: np.array,
        shots: int,
        device_param: dict,
        nqubit: int,
        bit_flip_bool=True,) -> dict:
        """
        Takes as input a transpiled qiskit circuit on a given backend with a given qubits layout
        and runs noisy quantum gates.
        Args:
            t_qiskit_circ: transpiled qiskit circuit (QuantumCircuit)
            : qubits layout with linear topology (list)
            psi0: initial state (array)
            shots: number of realizations (int)
            device_param: noise and device configurations as dict with the keys specified by DeviceParameters (dict)
            nqubit: number of qubits used in the circuit, must be compatible with psi0 (int)

        Returns:
            dictionary of probabilities: the keys are the binary strings and the values the probabilities (dict)
        
        Note: The output follow the Big Endian order for the bit strings
                
        """
        # Process layout circuit
        used_logicals, q_meas_list, n_qubit_used = self._process_layout(t_qiskit_circ)
        print("Used logical qubits:", used_logicals)
        print("N-qubit used:", n_qubit_used)
        # Get total classical bits (for Aer-style output)
        num_clbits = len(t_qiskit_circ.clbits)
        
        # Infer width from psi0 (must be power of two)
        nqubit = int(round(np.log2(psi0.size)))
        if 2**nqubit != psi0.size:
            raise ValueError(f"psi0 length {psi0.size} is not a power of two.")

        # strong validation against the FULL layout (not the used subset)
        self._validate_input_of_run(t_qiskit_circ, psi0, shots, device_param, nqubit)
        
        # optional: warn if there are idle qubits (kept in simulation; correct but may cost perf)
        if n_qubit_used < nqubit and hasattr(self, "_logger"):
            self._logger.warning(
                f"{nqubit - n_qubit_used} qubit(s) are idle (no operations). They will be simulated as idling qubits."
            )

        # Count rz gates, construct swap lookup, generate data (representation of circuit compatible with simulation)
        # preprocess circuit with the ACTIVE layout; nqubit is the full simulated width
        n_rz, data, data_measure = self._preprocess_circuit(
            t_qiskit_circ, n_qubit_used, used_logicals
        )

        # Read data and apply Noisy Quantum gates for many shots to get preliminary probabilities
        #  perform simulation (psi0 spans full width nqubit; active_layout routes gates)
<<<<<<< HEAD
        probs, all_results = self._perform_simulation(
            shots, data, n_rz, nqubit, device_param, psi0, data_measure, bit_flip_bool
=======
        probs, all_results, saved_statevectors = self._perform_simulation(
            shots, data, n_rz, nqubit, device_param, psi0, active_layout, data_measure, bit_flip_bool
>>>>>>> cd212936
        )

        # Normalize final probabilities
        reordered_arr = np.asarray(probs, dtype=float)
        total_prob = reordered_arr.sum()
        if total_prob <= 0.0:
            raise ValueError(f"Unphysical probability vector: sum={total_prob}.")
        final_arr = reordered_arr / total_prob
        
        #    this keeps things correct whether 'probs' is over all qubits or only the used subset
        prob_width = int(round(np.log2(final_arr.size)))
        if 2**prob_width != final_arr.size:
            raise ValueError("Internal error: probability vector length is not a power of two.")

        # 10) produce final counts-style readout
        counts_ng = self._measurament(
            prob=final_arr,
            q_meas_list=q_meas_list,
            n_qubit=prob_width,       # if your simulator always returns full width, this equals nqubit
        )
        
        # --- FIXED: Build mid-circuit bitstrings with chronological processing ---
        combined_mid_strings = []
        statevector_readout = []

        for shot in all_results:
            # initialize all clbits to '0' (Aer default for unused)
            clbit_values = ['0'] * num_clbits

            # FIX: Sort events by step in ascending order (chronological)
            sorted_events = sorted(shot["mid"], key=lambda x: x["step"])
            
            # Process events in chronological order (later measurements overwrite earlier ones)
            for event in sorted_events:
                for c, val in zip(event["clbits"], event["outcome"]):
                    clbit_values[c] = str(val)
                
                statevector_readout.append(event["statevector"])

            # sort descending by clbit index (Aer display order)
            bitstring = ''.join(clbit_values[::-1])
            combined_mid_strings.append(bitstring)

        # --- Count occurrences ---
        mid_counts = Counter(combined_mid_strings)

        return {
            "probs": counts_ng,
            "results": all_results, # mid-circuit measurement results
            "num_clbits": num_clbits, # number of classical bits in circuit
            "mid_counts": dict(mid_counts), # mid-circuit measurement counts
            "statevector_readout": statevector_readout, # saved statevectors if any
        }
    
    '''
    def _process_layout(self, circ : QuantumCircuit) -> Tuple[List[int], List[Tuple[int, int]], int]:
        """Take a (transpiled) circuit in input and get in output the list of used qubit and which qubit are measured and in which classical bits the
        information is stored

        Args:
            circ (QuantumCircuit): A quantum circuit, possibly transpiled

        Returns:
            used_q (list): List of real used qubit in this circuit
            measure_qc(list): List of tuples, each tuples contain the measured virtual qubit and the classical bit in which is stored the information
            n_qubit(int): number of used qubits in the circuit
        """
        used_logicals: list[int] = []
        measure_qc: list[tuple[int,int]] = []
        for instr in circ.data:
            op = instr.operation
            if op.name == 'delay':
                continue
            # support any arity
            for qb in instr.qubits:
                q = qb._index
                if q not in used_logicals:
                    used_logicals.append(q)
            if op.name == 'measure':
                measure_qc.append((instr.qubits[0]._index, instr.clbits[0]._index))
        return used_logicals, measure_qc, len(used_logicals)
    
    '''
    # faster ver for later
    def _process_layout(self, circ: QuantumCircuit) -> Tuple[List[int], List[Tuple[int, int]], int]:
        """
        Returns:
            used_q: list of physical qubit indices actually used (unsorted is fine)
            measure_qc: list of (qubit_index, flat_classical_bit_index)
            n_qubit: number of used qubits
        """
        used = set()
        measure_qc: List[Tuple[int, int]] = []

        for instr in circ.data:
            name = instr.operation.name
            if name in {"delay", "barrier"}:
                continue

            # record qubits touched by this instruction (any arity)
            for qb in instr.qubits:
                used.add(qb._index)

            # record measurements with flat classical index across all cregs
            if name == "measure":
                q = instr.qubits[0]._index
                c_flat = circ.find_bit(instr.clbits[0]).index
                measure_qc.append((q, c_flat))

        used_logicals = list(used)   # unsorted; sort if you want determinism
        return used_logicals, measure_qc, len(used_logicals)
 
    
    def _validate_input_of_run(self, t_qiskit_circ, psi0, shots, device_param, nqubit):
        """ Performs sanity checks on the input of the run() method. Raises an Exception if any mistakes are found. """

        # Check types
        if not isinstance(t_qiskit_circ, QuantumCircuit):
            raise ValueError(f"Expected argument t_qiskit_circ to be of type QuantumCircuit, but found {type(t_qiskit_circ)}.")
        
        if not isinstance(shots, int):
            raise ValueError(f"Expected argument shots to be of type int, but found {type(shots)}.")
        if not isinstance(device_param, dict):
            raise ValueError(f"Expected argument device_param to be of type dict, but found {type(device_param)}.")
        if not isinstance(nqubit, int):
            raise ValueError(f"Expected argument nqubit to be of type int, but found {type(nqubit)}.")

        # Check values
        if shots < 1:
            raise ValueError(f"Expected positive number of shots but found {shots}.")

        # Cross check number of qubits
        # psi0 must match the number of **used** qubits
        if psi0.shape != (2**nqubit,):
            raise ValueError(f"psi0 shape {psi0.shape} is incompatible with nqubit={nqubit} (expected {(2**nqubit,)}).")

        return

        
    def _pretty_print_data(self, data):
        """Print a human-readable view of the preprocessed circuit data."""
        for idx, (chunk, flag) in enumerate(data):
            if flag == 0:
                # normal chunk
                ops_str = " , ".join(
                    f"{op.operation.name}[{', '.join(str(q._index) for q in op.qubits)}]"
                    for op in chunk
                )
                print(f"Chunk {idx}: {ops_str}")

            else:
                # fancy gate (mid_measurement, reset, etc.)
                op = chunk
                if isinstance(op, tuple) and op[0] == "mid_measurement":
                    meas_op = op[1]
                    q_idx = [q._index for q in meas_op.qubits]
                    c_idx = [c._index for c in meas_op.clbits]
                    print(f"Fancy {idx}: mid_measurement qubits={q_idx} clbits={c_idx}")

                elif isinstance(op, tuple) and op[0] == "reset_qubits":
                    reset_op = op[1]
                    q_idx = [q._index for q in reset_op.qubits]
                    print(f"Fancy {idx}: reset_qubits qubits={q_idx}")

                else:
                    # normal fancy gate (Instruction)
                    print(
                        f"Fancy {idx}: {op.operation.name} "
                        f"qubits={[q._index for q in op.qubits]} "
                        f"clbits={[c._index for c in op.clbits]}"
                    )


    
    def _preprocess_circuit(self, t_qiskit_circ, n_qubit_used: int, used_logicals) -> tuple:
        """ Preprocess QuantumCircuit.data:
        - Count number of RZ gates (n_rz).
        - Track swaps (swap_detector). TODO: currently not used.
        - Structure data into chunks split around 'fancy-gates':
        - bring the circuit in a format (data) that is compatible with the rest of the simulation.
        data = [ [ops until first fancy], fancy_gate, [ops until next fancy], fancy_gate, ... ]
        """
        # Initialize
        n_rz = 0
        data = []
        data_measure = []
        current_chunk = []
<<<<<<< HEAD
        #swap_detector = [a for a in range(n_qubit_used)]
        raw_data = t_qiskit_circ.data
        print("---- Preprocessing circuit ----")
        print("Raw data:", raw_data)
        print("num used qubits:", n_qubit_used, "used_logicals:", used_logicals)
        #  Build lookup: Clbit → register name
        used_set = set(used_logicals)

=======
        swap_detector = [a for a in range(nqubit)]

        raw_data = t_qiskit_circ.data
        
    
>>>>>>> cd212936

        # Optional: clbit -> (register_name, local_idx) (keep if you need it later) TODO: check if used
        clbit_to_reg = {}
        for reg in t_qiskit_circ.cregs:
            for local_i, bit in enumerate(reg):
                clbit_to_reg[bit] = (reg.name, local_i)
<<<<<<< HEAD
            
=======
        
        

>>>>>>> cd212936
        # define which gates are considered "fancy"
        ## fancy_gates = {"reset_qubits","mid_measurement", "statevector_readout", "if_else"}

        # loop through the raw data, circuit representation from Qiskit
        # each op is a CircuitInstruction, each i is the compilation step
        for i, op in enumerate(raw_data):
            op_name = op.operation.name
            
            q_idx = [q._index for q in op.qubits]
            if any(q not in used_set for q in q_idx): continue
            c_idx = [t_qiskit_circ.find_bit(c).index for c in op.clbits]

            
           # print('Processing operation:', op_name)
            #print(f"  on qubits {q_idx} and clbits {c_idx}, index {i} in circuit")
            # Fancy gates processing
            # ---------------------- MEASUREMENT ----------------------
            if op_name == "measure":
                # Is this a mid measurement? (any quantum op after it)
                remaining_ops = raw_data[i+1:]
                has_future_quantum = any(
                    (future_op.operation.name not in {"measure", "barrier", "delay"}) 
                    for future_op in remaining_ops
                )
                
                if has_future_quantum:
                    # mid-circuit → treat as fancy gate
                    if current_chunk:
                        data.append((current_chunk, 0))
                        current_chunk = []

                    q = op.qubits[0]._index
                    if q in qubits_layout:
                        data.append((("mid_measurement", op), 1))

                else:
                    # final measurement → store for later
                    q = op.qubits[0]._index
                    c = op.clbits[0]

                    c_reg = clbit_to_reg.get(op.clbits[0], "unknown")
                    c_idx = op.clbits[0]._index
                    data_measure.append((q, (c_reg, c_idx)))

            # ---------------------- RESET ----------------------
            elif op_name == "reset":
<<<<<<< HEAD
                
=======
>>>>>>> cd212936
                if current_chunk:
                    data.append((current_chunk,0))  # flush accumulated chunk before fancy gate
                    current_chunk = []
                q = op.qubits[0]._index
                if q in qubits_layout:
                    data.append((("reset_qubits", op), 1))
            
            
            elif op_name == "statevector_readout":
                print("Warning: statevector_readout found in circuit, which is not implemented yet. Ignoring.")
<<<<<<< HEAD
                data.append((current_chunk,0))  # flush accumulated chunk before fancy gate
                current_chunk = []
                data.append((op,1))  # fancy gate goes as standalone
            elif op_name == "barrier" or op_name == "delay":
=======
                if current_chunk:
                    data.append((current_chunk,0)) # flush accumulated chunk before fancy gate
                    current_chunk = []
                data.append((op, 1))
                
            elif op_name == "barrier":
>>>>>>> cd212936
                continue

            # non -fancy gates appending to current chunk
            elif op_name == "rz":
                n_rz += 1  # track rz count
                current_chunk.append(op)  # probably you also want to keep it
            else:
                # normal operation (only if in layout)
                current_chunk.append(op)

        # flush final chunk if non-empty
        if current_chunk:
            data.append((current_chunk, 0))

        print('---------------------------------')
        print("Data after preprocessing:")
        print(data)
        print('---------------------------------')

        print("---- Preprocessed data ----")
        self._pretty_print_data(data)
        print("---------------------------")

        return n_rz, data, data_measure


    
    def _perform_simulation(self,
                            shots: int,
                            data: list,
                            n_rz: int,
                            nqubit: int,
                            device_param: dict,
                            psi0: np.array,
                            data_measure: list,
                            bit_flip_bool: bool,) -> np.array:
        """ Performs the simulation shots many times and returns the resulting probability distribution.
        """
        # Setup results
        r_sum = np.zeros(2**nqubit)
        r_square_sum = np.zeros(2**nqubit)

        # Constants
        # depth is the number of gates / ops in the circuit (excluding rz's) +1
        depth = len(data) - n_rz + 1

        # Create list of args
        arg_list = [
            {
                "data": copy.deepcopy(data),
                "data_measure": copy.deepcopy(data_measure),   # <--- added
                "circ": self.CircuitClass(nqubit, depth, copy.deepcopy(self.gates)),
                "device_param": copy.deepcopy(device_param),
                "psi0": copy.deepcopy(psi0),
                "bit_flip_bool": bit_flip_bool,
                "num_qubit": nqubit,
            } for i in range(shots)
        ]
        
        all_results = []  # Store mid-circuit measurement results if needed

        # Perform computation parallel or sequentual
        if self.parallel:
            import multiprocessing

            # Configure pool
            cpu_count = multiprocessing.cpu_count()
            print(f"Our CPU count is {cpu_count}")

            n_processes = max(int(0.8 * cpu_count), 2)
            print(f"Use 80% of the cores, so {n_processes} processes.")

            chunksize = max(1, int(shots / n_processes) + (1 if shots % n_processes > 0 else 0))
            print(f"As we perform {shots} shots, we use a chunksize of {chunksize}.")

            # Compute
            p = multiprocessing.Pool(n_processes)
            for results, shot_result, final_outcomes in p.imap_unordered(func=_single_shot, iterable=arg_list, chunksize=chunksize):
                # Add shot
                r_sum += shot_result
                r_square_sum += np.square(shot_result)

                all_results.append({
                    "mid": results,
                    "final": final_outcomes
                })
            # Shut down pool
            p.close()
            p.join()

        else:
            for arg in arg_list:
                # Compute
                results_mid_measure, shot_result, final_outcomes, saved_statevectors = _single_shot(arg)

                r_sum += shot_result
                r_square_sum += np.square(shot_result)

                all_results.append({
                    "mid": results_mid_measure,
                    "final": final_outcomes
                })

        # Calculate result
        r_mean = r_sum / shots
        r_var = r_square_sum / shots - np.square(r_mean)
        
        ''' Debug print 
        print("---- Simulation shot results ----")
        for i, res in enumerate(all_results):
            print(f"Shot {i}: mid={res['mid']}, final={res['final']}")
        print("---------------------------------")
        '''
        return r_mean, all_results, saved_statevectors
    
    
    def _measurament(self, prob : np.array, q_meas_list : list, n_qubit: int) -> dict: 
        """This function take in input the measured qubits and the classical bits to store the information regarding also the swapping and give in ouput the probabilities of the possible outcomes.

        Args:
            prob (np.array): probabilities after the application of all the gates 
            q_meas_list (list): list of tuples, where each tuples indicate the qubit measured and the corresponding classic bit 
            n_qubit (int): total number of qubits 
            # qubit_layout(list): qubit layout after the transpilation rm

        Returns:
            dict: the keys are the possible states and the value the probabilities of measurement each state.
        """
        # create the vector with the bit strings
        binary_vector = np.array([format(i, f'0{n_qubit}b') for i in np.arange(2**n_qubit)], dtype=str)

        # Measured qubit indices directly correspond to transpiled circuit qubits
        q_meas = [q for q, _ in q_meas_list]

        # create a list of strings with the only string measured
        res = []

        for binary_str in binary_vector:
            temp = [binary_str[i] for i in q_meas]
            res.append(''.join(temp)) 
        
        # create a dictionary to store the probabilities of measure one of the possible state
        sums = {}
        for value, bit_string in zip(prob, res):
            if bit_string not in sums:
                sums[bit_string] = 0.0
            sums[bit_string] += value

        return sums


def _apply_gates_on_circuit(
        data: list,
        circ: Circuit or StandardCircuit or EfficientCircuit or BinaryCircuit, # type: ignore
        device_param: dict,
    ) -> None:
    """ Applies the operations specified in data on the circuit.

    The constants regarding the device and noise are passed in device_param.

    Args:
        data (list): List of circuit instructions as preprocessed by the simulator.
        circ (Union[Circuit, StandardCircuit, EfficientCircuit]): Performs the computations.
        device_param (dict): Lookup for the noise information.
        qubit_layout(list): Layout of the used qubit
    """

    # Unpack dict
    T1, T2, p, rout, p_int, t_int, tm, dt = (
        device_param["T1"],
        device_param["T2"],
        device_param["p"],
        device_param["rout"],
        device_param["p_int"],
        device_param["t_int"],
        device_param["tm"],
        device_param["dt"][0]
    )
    nqubit = circ.nqubit

    if isinstance(circ, BinaryCircuit): # if the class of circuit is Binary class the application is different
        # Apply gates
        for j in range(len(data)):
            if data[j].operation.name == 'rz':
                theta = float(data[j].operation.params[0])
                q_r = data[j].qubits[0]._index #real qubit
                circ.Rz(q_r, theta)

            if data[j].operation.name == 'sx':
                q_r = data[j].qubits[0]._index #real qubit
                circ.SX(q_r, p[q_r], T1[q_r], T2[q_r])
                        
            if data[j].operation.name == 'x':
                q_r = data[j].qubits[0]._index #real qubit
                circ.X(q_r, p[q_r], T1[q_r], T2[q_r])
                        
            if data[j].operation.name == 'ecr':
                q_ctr_r = data[j].qubits[0]._index # index control real qubit
                q_trg_r = data[j].qubits[1]._index # index target real qubit
                
                circ.ECR(q_ctr_r, q_trg_r, t_int[q_ctr_r][q_trg_r], p_int[q_ctr_r][q_trg_r], p[q_ctr_r], p[q_trg_r], T1[q_ctr_r], T2[q_ctr_r], T1[q_trg_r], T2[q_trg_r])

            if data[j].operation.name == 'cx':
                q_ctr_r = data[j].qubits[0]._index # index control real qubit
                q_trg_r = data[j].qubits[1]._index # index target real qubit
                
                circ.CNOT(q_ctr_r, q_trg_r, t_int[q_ctr_r][q_trg_r], p_int[q_ctr_r][q_trg_r], p[q_ctr_r], p[q_trg_r], T1[q_ctr_r], T2[q_ctr_r], T1[q_trg_r], T2[q_trg_r])
            
            if data[j].operation.name == 'delay':
                q_r = data[j].qubits[0]._index #real qubit
                time = data[j].operation.duration * dt
                circ.relaxation(q_r, time, T1[q_r], T2[q_r])              
        return
    
    else:
        # Apply gates
        for j in range(len(data)):

            if data[j].operation.name == 'rz':
                theta = float(data[j].operation.params[0])
                q = data[j].qubits[0]._index
                circ.Rz(q, theta)

            if data[j].operation.name == 'sx':
                q = data[j].qubits[0]._index
                for k in range(nqubit):
                    if k == q:
                        circ.SX(k, p[k], T1[k], T2[q])
                    else:
                        circ.I(k)

            if data[j].operation.name == 'x':
                q = data[j].qubits[0]._index
                for k in range(nqubit):
                    if k == q:
                        circ.X(k, p[k], T1[k], T2[q])
                    else:
                        circ.I(k)

            if data[j].operation.name == 'ecr':
                q_ctr = data[j].qubits[0]._index # index control qubit
                q_trg = data[j].qubits[1]._index # index target qubit
                for k in range(nqubit):
                    if k == q_ctr:
                        circ.ECR(k, q_trg, t_int[k][q_trg], p_int[k][q_trg], p[k], p[q_trg], T1[k], T2[k], T1[q_trg], T2[q_trg])
                    elif k == q_trg:
                        pass
                    else:
                        circ.I(k)

            if data[j].operation.name == 'cx':
                q_ctr = data[j].qubits[0]._index # index control qubit
                q_trg = data[j].qubits[1]._index # index target qubit
                for k in range(nqubit):
                    if k == q_ctr:
                        circ.CNOT(k, q_trg, t_int[k][q_trg], p_int[k][q_trg], p[k], p[q_trg], T1[k], T2[k], T1[q_trg], T2[q_trg])
                    elif k == q_trg:
                        pass
                    else:
                        circ.I(k)
            
            if data[j].operation.name == 'delay':
                q = data[j].qubits[0]._index
                time = data[j].operation.duration * dt
                for k in range(nqubit):
                    if k == q:
                        circ.relaxation(k, time, T1[k], T2[k])
                    else:
                        circ.I(k)

        return

def _expZ(psi: np.ndarray, q: int) -> float:
    """Return ⟨Z_q⟩ using BIG-endian: bit position = (n-1-q)."""
    n = int(np.log2(psi.size))
    pos = n - 1 - q
    p0 = 0.0
    for idx, amp in enumerate(psi):
        bit = (idx >> pos) & 1
        if bit == 0:
            p0 += (amp.real*amp.real + amp.imag*amp.imag)
    return 2.0*p0 - 1.0  # ⟨Z⟩ = P(0) - P(1) = 2P(0)-1


def _single_shot(args: dict) -> np.array:
    circ = args["circ"]
    data = args["data"]
    data_measure = args.get("data_measure", [])  # <--- added
    device_param = args["device_param"]
    psi0 = args["psi0"]
    #qubit_layout = args["qubit_layout"]
    num_qubits = args["num_qubit"]
    
    bit_flip_bool =  args["bit_flip_bool"]
    psi = psi0
    results = []  # mid results
    saved_statevectors = []  # Store saved statevectors if needed
    
<<<<<<< HEAD
    
    circ.reset_circuit(phase_reset=True)  # reset internal state before starting
    
=======
    print("Layout mapping (phys→virt):", qubit_layout)

>>>>>>> cd212936
    for idx, (d, flag) in enumerate(data):
        if flag == 0:
            print(f"\n--- Applying normal chunk {idx} ---")
            print('psi in: ',psi)        
            _apply_gates_on_circuit(d, circ, device_param)
            psi = circ.statevector(psi)
            print(f"--- psi After normal chunk {idx} ---")
            print(psi)
            circ.reset_circuit(phase_reset=False)  # reset internal state for next chunk

        elif flag == 1:
            
            if isinstance(d, tuple) and d[0] == "mid_measurement":
                op = d[1]
<<<<<<< HEAD
                qubits  = op["q_idx"]
                clbits  = op["c_idx"]
                # Perform the mid-circuit measurement
                # TODO add_bitflip can be parameterized per measurement
                print("------ Mid-circuit measurement (physical) targets:", qubits, '-------------')
                print()
                
                psi, outcome = circ.mid_measurement(psi, device_param, add_bitflip=bit_flip_bool, qubit_list=qubits, cbit_list = clbits)
                
=======
                qubits = [q._index for q in op.qubits]
                clbits = [c._index for c in op.clbits]
                psi, outcome = circ.mid_measurement(psi, device_param, bit_flip_bool, qubit_list=qubits, cbit_list = clbits)

>>>>>>> cd212936
                outcome1 = [int(x) for x in np.atleast_1d(outcome)]
                assert len(outcome1) == len(clbits), "Outcome/clbits length mismatch"
                
                # normalize just in case
                norm = np.linalg.norm(psi)
                if norm > 0:
                    psi /= norm

                print(f"-------------------Mid-measurement END-----------")
                # record debug info
                results.append({
                    "step": idx,
                    "qubits": qubits,
                    "clbits": clbits,
                    "outcome": outcome,
                    "statevector": psi.copy(),
                })

            elif isinstance(d, tuple) and d[0] == "reset_qubits":
<<<<<<< HEAD
                op = d[1]
                qubits = op["q_idx"]   # already flat (transpiled indices)

                print("\n========== RESET BEGIN ==========")
                print(f"Reset called on qubits (transpiled indices): {qubits}")

                # --- 1) Collapse without classical writes ---
                psi, outcomes = circ.mid_measurement(
                    psi0=psi,
                    device_param=device_param,
                    add_bitflip=bit_flip_bool,
                    qubit_list=qubits,
                    cbit_list=None,
                )

                print(f"Reset measurement outcomes: {outcomes}")

                # Extract noise params *once*
                T1, T2, p = device_param["T1"], device_param["T2"], device_param["p"]

                # --- 2) Apply X/I layer ---
                # 2) BEFORE-correction sanity (what is ⟨Z⟩ after collapse?)
                for q in qubits:
                    print(f"  ⟨Z_{q}⟩ before correction: { _expZ(psi, q): .3f}")
                print("Applying reset correction layer:")
                touched = set()
                for q, res in zip(qubits, outcomes):
                    touched.add(q)
                    if res == 1:
                        print(f"  • Applying X on qubit {q}")
                        circ.X(i=q, p=p[q], T1=T1[q], T2=T2[q])
                    else:
                        print(f"  • Applying I on qubit {q} (already |0⟩)")
                        circ.I(i=q)

                for k in range(circ.nqubit):
                    if k not in touched:
                        circ.I(i=k)   # maintain full layer (no gaps)

                # --- 3) Apply layer to state and reset builder ---
                psi_before = psi.copy()
                print("Statevector before reset correction layer:")
                print(psi_before)
                psi = circ.statevector(psi)
                circ.reset_circuit(phase_reset=False)  # reset internal state for next chunk
                print("Statevector after reset correction layer:")
                print(psi)

                # --- 4) Defensive normalize ---
                #norm = np.linalg.norm(psi)
                #if norm > 0:
                #    psi /= norm

                # 5) AFTER-correction: ⟨Z⟩ should be ~+1 for each target
                print("Post-reset expectation ⟨Z⟩ check:")
                for q in qubits:
                    ez = _expZ(psi, q)
                    print(f"  ⟨Z_{q}⟩ ≈ {ez: .3f}  (≈ +1 means reset successful)")
                print("=========== RESET END ===========\n")
=======

                op = d[1]
                qubits = [q._index for q in op.qubits]
                # Perform the noisy reset operation
                psi, outcome = circ.reset_qubits(
                    psi, device_param, bit_flip_bool, qubit_list=qubits
                )

                # Normalize again (defensive)
                norm = np.linalg.norm(psi)
                if norm > 0:
                    psi /= norm
>>>>>>> cd212936

            else:
                op_name = d.operation.name
                if op_name == "statevector_readout":
                    print("Statevector readout not tested!!")
                    print("Statevector readout:", psi.copy())
                    saved_statevectors.append(psi.copy())

                elif op_name == "if_else":
                    raise NotImplementedError("if_else not implemented yet")

                else:
                    raise ValueError(f"Unknown fancy gate: {op_name}")

    # --- Final Measurements ---
    # Born rule → probability distribution
    shot_result = np.square(np.abs(psi))

    # Final outcomes from last measurement
    final_outcomes = None
    if data_measure:
        probs = np.square(np.abs(psi))
        if probs.sum() == 0:
            raise ValueError("Statevector collapsed to zero norm after circuit execution.")
        probs = probs / probs.sum()   # normalize before sampling

        outcome_index = np.random.choice(len(probs), p=probs)

        bitstring = format(outcome_index, f"0{circ.nqubit}b")
        final_outcomes = {}
        for q, (c_reg, c_idx) in data_measure:
            final_outcomes[(c_reg, c_idx)] = int(bitstring[-(q+1)])

    return results[::-1], shot_result, final_outcomes, saved_statevectors<|MERGE_RESOLUTION|>--- conflicted
+++ resolved
@@ -126,13 +126,8 @@
 
         # Read data and apply Noisy Quantum gates for many shots to get preliminary probabilities
         #  perform simulation (psi0 spans full width nqubit; active_layout routes gates)
-<<<<<<< HEAD
-        probs, all_results = self._perform_simulation(
+        probs, all_results, saved_statevectors = self._perform_simulation(
             shots, data, n_rz, nqubit, device_param, psi0, data_measure, bit_flip_bool
-=======
-        probs, all_results, saved_statevectors = self._perform_simulation(
-            shots, data, n_rz, nqubit, device_param, psi0, active_layout, data_measure, bit_flip_bool
->>>>>>> cd212936
         )
 
         # Normalize final probabilities
@@ -305,7 +300,6 @@
                         f"clbits={[c._index for c in op.clbits]}"
                     )
 
-
     
     def _preprocess_circuit(self, t_qiskit_circ, n_qubit_used: int, used_logicals) -> tuple:
         """ Preprocess QuantumCircuit.data:
@@ -320,7 +314,6 @@
         data = []
         data_measure = []
         current_chunk = []
-<<<<<<< HEAD
         #swap_detector = [a for a in range(n_qubit_used)]
         raw_data = t_qiskit_circ.data
         print("---- Preprocessing circuit ----")
@@ -329,26 +322,13 @@
         #  Build lookup: Clbit → register name
         used_set = set(used_logicals)
 
-=======
-        swap_detector = [a for a in range(nqubit)]
-
-        raw_data = t_qiskit_circ.data
-        
-    
->>>>>>> cd212936
 
         # Optional: clbit -> (register_name, local_idx) (keep if you need it later) TODO: check if used
         clbit_to_reg = {}
         for reg in t_qiskit_circ.cregs:
             for local_i, bit in enumerate(reg):
                 clbit_to_reg[bit] = (reg.name, local_i)
-<<<<<<< HEAD
             
-=======
-        
-        
-
->>>>>>> cd212936
         # define which gates are considered "fancy"
         ## fancy_gates = {"reset_qubits","mid_measurement", "statevector_readout", "if_else"}
 
@@ -395,10 +375,7 @@
 
             # ---------------------- RESET ----------------------
             elif op_name == "reset":
-<<<<<<< HEAD
                 
-=======
->>>>>>> cd212936
                 if current_chunk:
                     data.append((current_chunk,0))  # flush accumulated chunk before fancy gate
                     current_chunk = []
@@ -409,19 +386,10 @@
             
             elif op_name == "statevector_readout":
                 print("Warning: statevector_readout found in circuit, which is not implemented yet. Ignoring.")
-<<<<<<< HEAD
                 data.append((current_chunk,0))  # flush accumulated chunk before fancy gate
                 current_chunk = []
                 data.append((op,1))  # fancy gate goes as standalone
             elif op_name == "barrier" or op_name == "delay":
-=======
-                if current_chunk:
-                    data.append((current_chunk,0)) # flush accumulated chunk before fancy gate
-                    current_chunk = []
-                data.append((op, 1))
-                
-            elif op_name == "barrier":
->>>>>>> cd212936
                 continue
 
             # non -fancy gates appending to current chunk
@@ -434,7 +402,7 @@
 
         # flush final chunk if non-empty
         if current_chunk:
-            data.append((current_chunk, 0))
+            data.append((current_chunk,0))
 
         print('---------------------------------')
         print("Data after preprocessing:")
@@ -720,14 +688,9 @@
     results = []  # mid results
     saved_statevectors = []  # Store saved statevectors if needed
     
-<<<<<<< HEAD
     
     circ.reset_circuit(phase_reset=True)  # reset internal state before starting
     
-=======
-    print("Layout mapping (phys→virt):", qubit_layout)
-
->>>>>>> cd212936
     for idx, (d, flag) in enumerate(data):
         if flag == 0:
             print(f"\n--- Applying normal chunk {idx} ---")
@@ -742,7 +705,6 @@
             
             if isinstance(d, tuple) and d[0] == "mid_measurement":
                 op = d[1]
-<<<<<<< HEAD
                 qubits  = op["q_idx"]
                 clbits  = op["c_idx"]
                 # Perform the mid-circuit measurement
@@ -752,12 +714,6 @@
                 
                 psi, outcome = circ.mid_measurement(psi, device_param, add_bitflip=bit_flip_bool, qubit_list=qubits, cbit_list = clbits)
                 
-=======
-                qubits = [q._index for q in op.qubits]
-                clbits = [c._index for c in op.clbits]
-                psi, outcome = circ.mid_measurement(psi, device_param, bit_flip_bool, qubit_list=qubits, cbit_list = clbits)
-
->>>>>>> cd212936
                 outcome1 = [int(x) for x in np.atleast_1d(outcome)]
                 assert len(outcome1) == len(clbits), "Outcome/clbits length mismatch"
                 
@@ -777,7 +733,6 @@
                 })
 
             elif isinstance(d, tuple) and d[0] == "reset_qubits":
-<<<<<<< HEAD
                 op = d[1]
                 qubits = op["q_idx"]   # already flat (transpiled indices)
 
@@ -837,20 +792,6 @@
                     ez = _expZ(psi, q)
                     print(f"  ⟨Z_{q}⟩ ≈ {ez: .3f}  (≈ +1 means reset successful)")
                 print("=========== RESET END ===========\n")
-=======
-
-                op = d[1]
-                qubits = [q._index for q in op.qubits]
-                # Perform the noisy reset operation
-                psi, outcome = circ.reset_qubits(
-                    psi, device_param, bit_flip_bool, qubit_list=qubits
-                )
-
-                # Normalize again (defensive)
-                norm = np.linalg.norm(psi)
-                if norm > 0:
-                    psi /= norm
->>>>>>> cd212936
 
             else:
                 op_name = d.operation.name
