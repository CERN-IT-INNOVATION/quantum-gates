--- conflicted
+++ resolved
@@ -95,11 +95,7 @@
             ep = 0
         else:
             e2 = np.sqrt(tg/T2)
-<<<<<<< HEAD
             ep_squared = (1/2) * (e2**2 - e1**2/2) #updated to handel T2 > 2T1
-=======
-            ep_squared = (1/2) * (e2**2 - e1**2/2)
->>>>>>> cd212936
             
             # Handle case where T2 > 2*T1 (physical constraint violated)
             if ep_squared < 0:
@@ -166,11 +162,7 @@
             ep = 0
         else:
             e2 = np.sqrt(tg/T2)
-<<<<<<< HEAD
             ep_squared = (1/2) * (e2**2 - e1**2/2) #updated to handel T2 > 2T1
-=======
-            ep_squared = (1/2) * (e2**2 - e1**2/2)
->>>>>>> cd212936
             
             # Handle case where T2 > 2*T1 (physical constraint violated)
             if ep_squared < 0:
